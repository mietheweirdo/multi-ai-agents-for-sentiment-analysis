--- conflicted
+++ resolved
@@ -18,7 +18,6 @@
 
     def analyze(self, reviews):
         results = []
-<<<<<<< HEAD
         for idx, r in enumerate(reviews):
             text = r["cleaned_text"] if "cleaned_text" in r else r["text"]
             print(f"[AnalyzerAgent] Review {idx+1}: {text[:60]}...")
@@ -71,28 +70,4 @@
                     "explanation": f"AnalyzerAgent error: {str(e)}"
                 })
         print(f"[AnalyzerAgent] Analysis complete.")
-        return results
-=======
-        for review in reviews:
-            print(f"[AnalyzerAgent:{self.persona.split('.')[0]}] Analyzing review: {review.get('text', review)}")
-            result = self._analyze_single(review)
-            print(f"[AnalyzerAgent:{self.persona.split('.')[0]}] Result: {result}")
-            results.append(result)
-        return results
-
-    def _analyze_single(self, review):
-        text = review["text"] if isinstance(review, dict) else review
-        try:
-            prompt = self.prompt.format(review=text)
-            response = self.llm.invoke(prompt)
-            result = json.loads(response.content)
-        except Exception as e:
-            result = {
-                "sentiment": "Unknown",
-                "emotions": [],
-                "facets": [],
-                "facet_emotions": {},
-                "explanation": f"Error: {str(e)}"
-            }
-        return result
->>>>>>> 64aa621d
+        return results